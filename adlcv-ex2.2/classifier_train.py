import os
from tqdm import tqdm

import numpy as np
import random

import torch
import torch.nn as nn
from torch import optim
from torch.utils.tensorboard import SummaryWriter

from ddpm import Diffusion
from model import Classifier 
from util import set_seed, prepare_dataloaders

EPOCHS = 20

def create_result_folders(experiment_name):
    os.makedirs(os.path.join("weights", experiment_name), exist_ok=True)

def train(device='cpu', T=500, img_size=16, input_channels=3, channels=32, time_dim=256):
    exp_name = 'classifier'
    create_result_folders(exp_name)
    train_loader, val_loader, _  = prepare_dataloaders()

    diffusion = Diffusion(img_size=img_size, T=T, beta_start=1e-4, beta_end=0.02, device=device)

    model = Classifier(img_size=img_size, c_in=input_channels, labels=5, 
        time_dim=time_dim,channels=channels, device=device
    )
    model.to(device)

    total_params = sum(p.numel() for p in model.parameters() if p.requires_grad)
    print(f'Trainable parameters: {total_params/1_000_000:.2f}M')
    
    optimizer = optim.AdamW(model.parameters(), lr=1e-4)
    loss_fn = nn.CrossEntropyLoss()

    # We'll track the progress of epochs with tqdm
    pbar = tqdm(range(1, EPOCHS + 1), desc='Training')

    for epoch in pbar:
        # -------------------------
        #         TRAIN
        # -------------------------
        model.train()
        train_loss = 0.0
        train_correct = 0
        train_samples = 0

        for images, labels in train_loader:
            images = images.to(device)
            labels = labels.to(device)

            # 1) Sample random timesteps in [0..T-1]
            t = torch.randint(0, T, (images.size(0),), device=device).long()

            # 2) Add noise to the images (noisy_images)
            #    Adjust depending on your actual Diffusion interface
<<<<<<< HEAD
            noisy_images,_ = diffusion.q_sample(images, t)
=======
            noisy_images, _ = diffusion.q_sample(images, t)
>>>>>>> f72042fa

            optimizer.zero_grad()
            # 3) Forward pass through classifier
            logits = model(noisy_images, t)

            # 4) Compute loss and backprop
            loss = loss_fn(logits, labels)
            loss.backward()
            optimizer.step()

            # Accumulate train metrics
            train_loss += loss.item() * images.size(0)
            _, preds = torch.max(logits, dim=1)
            train_correct += (preds == labels).sum().item()
            train_samples += images.size(0)
            
        # Average train loss/acc over all samples
        train_loss /= train_samples
        train_acc = train_correct / train_samples
        
        # -------------------------
        #        VALIDATION
        # -------------------------
        model.eval()
        val_loss = 0.0
        val_correct = 0
        val_samples = 0

        with torch.no_grad():
            for images, labels in val_loader:
                images = images.to(device)
                labels = labels.to(device)

                # Sample random timesteps
                t = torch.randint(0, T, (images.size(0),), device=device).long()

                # Noisy images
                noisy_images, _ = diffusion.q_sample(images, t)

                # Forward pass
                logits = model(noisy_images, t)
                loss = loss_fn(logits, labels)

                val_loss += loss.item() * images.size(0)
                _, preds = torch.max(logits, dim=1)
                val_correct += (preds == labels).sum().item()
                val_samples += images.size(0)

        val_loss /= val_samples
        val_acc = val_correct / val_samples

        # Update the tqdm progress bar with current metrics
        pbar.set_postfix({
            "train_loss": f"{train_loss:.4f}",
            "train_acc": f"{train_acc:.4f}",
            "val_loss": f"{val_loss:.4f}",
            "val_acc": f"{val_acc:.4f}",
        })

    # Finally, save your checkpoint
    torch.save(model.state_dict(), os.path.join("weights", exp_name, 'model.pth'))

def main():
    device = torch.device('cuda' if torch.cuda.is_available() else 'cpu')  
    print(f"Model will run on {device}")
    set_seed()
    train(device=device)

if __name__ == '__main__':
    main()<|MERGE_RESOLUTION|>--- conflicted
+++ resolved
@@ -57,11 +57,7 @@
 
             # 2) Add noise to the images (noisy_images)
             #    Adjust depending on your actual Diffusion interface
-<<<<<<< HEAD
             noisy_images,_ = diffusion.q_sample(images, t)
-=======
-            noisy_images, _ = diffusion.q_sample(images, t)
->>>>>>> f72042fa
 
             optimizer.zero_grad()
             # 3) Forward pass through classifier
