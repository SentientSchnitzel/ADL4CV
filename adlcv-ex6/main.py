--- conflicted
+++ resolved
@@ -42,15 +42,12 @@
 )
 logger = get_logger(__name__, log_level="INFO")
 
-<<<<<<< HEAD
 # add argument parser
 parser = argparse.ArgumentParser(description='ADLCV Exercise 6')
 parser.add_argument('--config', type=str, help='Path to config file (config_files/...)')
 args = parser.parse_args()
 with open(args.config, 'r') as f:
     yaml_config = yaml.safe_load(f)
-=======
->>>>>>> de98588e
 
 CONFIG = {
     "pretrained_model": "stabilityai/stable-diffusion-2",
@@ -416,7 +413,6 @@
     
     # Train
     # TODO: should we really train every time? add flag for train/use pre-tuned local model.
-<<<<<<< HEAD
     if CONFIG['mode'] == 'train':
         training_function(text_encoder, vae, unet, tokenizer, placeholder_token_id)
         
@@ -437,19 +433,6 @@
             raise ValueError(f"No trained model found in {CONFIG['output_dir']}. Please train first.")
         else:
             print(f"Using pre-trained model from {CONFIG['output_dir']}")
-=======
-    training_function(text_encoder, vae, unet, tokenizer, placeholder_token_id)
-    # Save the final model
-    pipeline = StableDiffusionPipeline.from_pretrained(
-        CONFIG["pretrained_model"],
-        text_encoder=text_encoder,
-        tokenizer=tokenizer,
-        vae=vae,
-        unet=unet,
-    )
-    pipeline.save_pretrained(CONFIG["output_dir"])
-    print(f"Training completed. Model saved to {CONFIG['output_dir']}")
->>>>>>> de98588e
 
     # Copy concept folder images as a grid in the output folder
     print("Creating a grid of concept images...")
@@ -499,7 +482,6 @@
         f"A {CONFIG['placeholder_token']} in a painting inspired by Van Gogh's Starry Night.",
         f"Looking up at a tall {CONFIG['placeholder_token']} in a dense forest.",
     ]
-    #folder_name = f"output_lr={CONFIG['learning_rate']}"
     folder_name = "compositional_generalization"
     save_dir = os.path.join(CONFIG["output_dir"], folder_name)
 
